/*
 *  RSGISPopWithStats.cpp
 *  RSGIS_LIB
 *
 *  Created by Pete Bunting on 26/04/2012.
 *  Rewritten 26/06/2016
 *  Copyright 2016 RSGISLib. All rights reserved.
 *  This file is part of RSGISLib.
<<<<<<< HEAD
 *
=======
 * 
>>>>>>> c841b430
 *  RSGISLib is free software: you can redistribute it and/or modify
 *  it under the terms of the GNU General Public License as published by
 *  the Free Software Foundation, either version 3 of the License, or
 *  (at your option) any later version.
 *
 *  RSGISLib is distributed in the hope that it will be useful,
 *  but WITHOUT ANY WARRANTY; without even the implied warranty of
 *  MERCHANTABILITY or FITNESS FOR A PARTICULAR PURPOSE.  See the
 *  GNU General Public License for more details.
 *
 *  You should have received a copy of the GNU General Public License
 *  along with RSGISLib.  If not, see <http://www.gnu.org/licenses/>.
 *
 */

#include "RSGISPopWithStats.h"

namespace rsgis { namespace img {
<<<<<<< HEAD
    
=======

>>>>>>> c841b430
    
    void RSGISPopWithStats::calcPopStats( GDALDataset *imgDS, bool useNoDataVal, float noDataVal, bool calcPyramid, std::vector<int> decimatFactors ) throw(rsgis::RSGISImageException)
    {
        rsgis::utils::RSGISTextUtils textUtils;
        
        int numBands = imgDS->GetRasterCount();
        GDALRasterBand *band = NULL;
        const char *layerType = imgDS->GetRasterBand( 1 )->GetMetadataItem( "LAYER_TYPE" );
        if( layerType != NULL )
        {
            std::string bandType = std::string(layerType);
            if( bandType != "athematic" )
            {
                rsgis::RSGISImageException("Use rsgislib.rastergis.populateStats for thematic data.");
            }
        }
        
        // Iteration 1 through image: Min, Max and Mean
        double *minVal = new double[numBands];
        double *maxVal = new double[numBands];
        double *meanVal = new double[numBands];
        unsigned long *nVals = new unsigned long[numBands];
        
        for(int i = 0; i < numBands; ++i)
        {
            minVal[i] = 0;
            maxVal[i] = 0;
            meanVal[i] = 0;
            nVals[i] = 0;
        }
        
        RSGISCalcImageMinMaxMean calcImageStats = RSGISCalcImageMinMaxMean(numBands, useNoDataVal, noDataVal, minVal, maxVal, meanVal, nVals);
        RSGISCalcImage calcImg = RSGISCalcImage(&calcImageStats, "", true);
        calcImg.calcImage(&imgDS, 1);
        
        for(int i = 0; i < numBands; ++i)
        {
            //std::cout << "Band " << (i+1) << std::endl;
            //std::cout << "\tMax = " << maxVal[i] << std::endl;
            //std::cout << "\tMin = " << minVal[i] << std::endl;
            meanVal[i] = meanVal[i] / nVals[i];
            //std::cout << "\tMean = " << meanVal[i] << std::endl;
            //std::cout << "\nVals = " << nVals[i] << std::endl;
            
            band = imgDS->GetRasterBand(i+1);
            band->SetMetadataItem( "STATISTICS_MINIMUM", textUtils.doubletostring(minVal[i]).c_str(), NULL );
            band->SetMetadataItem( "STATISTICS_MAXIMUM", textUtils.doubletostring(maxVal[i]).c_str(), NULL );
            band->SetMetadataItem( "STATISTICS_MEAN", textUtils.doubletostring(meanVal[i]).c_str(), NULL );
            
            if(useNoDataVal)
            {
                band->SetMetadataItem( "STATISTICS_EXCLUDEDVALUES", textUtils.floattostring(noDataVal).c_str(), NULL );
                band->SetNoDataValue(noDataVal);
            }
        }
        
        // Iteration 2 through image: Std Dev + Histogram
        unsigned int numHistBins = 256;
        unsigned int **bandHist = new unsigned int*[numBands];
        
        std::string *histoType = new std::string[numBands];
        double *histMin = new double[numBands];
        double *histMax = new double[numBands];
        double *histWidth = new double[numBands];
        double range = 0.0;
        
        for(int i = 0; i < numBands; ++i)
<<<<<<< HEAD
        {
            GDALDataType dataType = imgDS->GetRasterBand( i+1 )->GetRasterDataType();
            
            histMin[i] = -0.5;
            histMax[i] = 255.5;
            histWidth[i] = 1.0;
            histoType[i] = "direct";
            
            if( dataType == GDT_Byte )
            {
                histMin[i] = -0.5;
                histMax[i] = 255.5;
                histWidth[i] = 1.0;
                histoType[i] = "direct";
            }
            else if( (dataType == GDT_UInt16) | (dataType == GDT_Int16) | (dataType == GDT_UInt32) | (dataType == GDT_Int32))
            {
                range = maxVal[i] - minVal[i];
                
                if(range < 256)
                {
                    histMin[i] = minVal[i]-0.5;
                    histMax[i] = minVal[i]+256;
                    histWidth[i] = 1.0;
                    histoType[i] = "direct";
                }
                else
                {
                    histWidth[i] = range/256;
                    histMin[i] = minVal[i] - (histWidth[i]/2);
                    histMax[i] = maxVal[i] + (histWidth[i]/2);
                    histoType[i] = "linear";
                }
            }
            else
            {
                range = maxVal[i] - minVal[i];
                histWidth[i] = range/256;
                histMin[i] = minVal[i] - (histWidth[i]/2);
                histMax[i] = maxVal[i] + (histWidth[i]/2);
                histoType[i] = "linear";
            }
            
            //std::cout << "Hist Range [" << histMin[i] << ", " << histMax[i] << "] : " << histWidth[i] << "\n";
        }
        
        double *stdDevVal = new double[numBands];
        unsigned long *nVals2 = new unsigned long[numBands];
        for(int i = 0; i < numBands; ++i)
        {
            stdDevVal[i] = 0;
            nVals2[i] = 0;
            bandHist[i] = new unsigned int[numHistBins];
            for(unsigned int j = 0; j < numHistBins; ++j)
            {
                bandHist[i][j] = 0;
            }
        }
        RSGISCalcImageStdDevPopHist calcImageHistSD = RSGISCalcImageStdDevPopHist(numBands, useNoDataVal, noDataVal, minVal, maxVal, meanVal, stdDevVal, nVals2, histMin, histMax, histWidth, bandHist, numHistBins);
        calcImg = RSGISCalcImage(&calcImageHistSD, "", true);
        calcImg.calcImage(&imgDS, 1);
        
        
        for(int i = 0; i < numBands; ++i)
        {
            //std::cout << "Band " << (i+1) << std::endl;
            //std::cout << "\nVals2 = " << nVals2[i] << std::endl;
            stdDevVal[i] = sqrt(stdDevVal[i] / nVals2[i]);
            //std::cout << "\tStdDev = " << stdDevVal[i] << std::endl;
            
            band = imgDS->GetRasterBand(i+1);
            band->SetMetadataItem( "STATISTICS_STDDEV", textUtils.doubletostring(stdDevVal[i]).c_str(), NULL );
            
            
            band->SetMetadataItem( "STATISTICS_HISTOMIN", textUtils.doubletostring(minVal[i]).c_str(), NULL );
            band->SetMetadataItem( "STATISTICS_HISTOMAX", textUtils.doubletostring(maxVal[i]).c_str(), NULL );
            band->SetMetadataItem( "STATISTICS_HISTONUMBINS", "256", NULL );
            band->SetMetadataItem( "STATISTICS_HISTOBINFUNCTION", histoType[i].c_str(), NULL );
            
            // Calc Mode and Median:
            double modeVal = 0.0;
            double medianVal = 0.0;
            long pxlCount = 0;
            bool foundMedian = false;
            long medianPxl = nVals2[i]/2;
            unsigned long modeBinFreq = 0;
            std::string histBinsStr = "";
            for(int j = 0; j < 256; ++j)
            {
                if(j == 0)
                {
                    modeBinFreq = bandHist[i][j];
                    modeVal = minVal[i] + (j * histWidth[i]);
                }
                else if(bandHist[i][j] >  modeBinFreq)
                {
                    modeBinFreq = bandHist[i][j];
                    modeVal = minVal[i] + (j * histWidth[i]);
                }
                
                if(j == 0)
                {
                    histBinsStr = histBinsStr + textUtils.uInt64bittostring(bandHist[i][j]);
                }
                else
                {
=======
        {
            GDALDataType dataType = imgDS->GetRasterBand( i+1 )->GetRasterDataType();
            
            histMin[i] = -0.5;
            histMax[i] = 255.5;
            histWidth[i] = 1.0;
            histoType[i] = "direct";
            
            if( dataType == GDT_Byte )
            {
                histMin[i] = -0.5;
                histMax[i] = 255.5;
                histWidth[i] = 1.0;
                histoType[i] = "direct";
            }
            else if( (dataType == GDT_UInt16) | (dataType == GDT_Int16) | (dataType == GDT_UInt32) | (dataType == GDT_Int32))
            {
                range = maxVal[i] - minVal[i];
                
                if(range < 256)
                {
                    histMin[i] = minVal[i]-0.5;
                    histMax[i] = minVal[i]+256;
                    histWidth[i] = 1.0;
                    histoType[i] = "direct";
                }
                else
                {
                    histWidth[i] = range/256;
                    histMin[i] = minVal[i] - (histWidth[i]/2);
                    histMax[i] = maxVal[i] + (histWidth[i]/2);
                    histoType[i] = "linear";
                }
            }
            else
            {
                range = maxVal[i] - minVal[i];
                histWidth[i] = range/256;
                histMin[i] = minVal[i] - (histWidth[i]/2);
                histMax[i] = maxVal[i] + (histWidth[i]/2);
                histoType[i] = "linear";
            }
            
            //std::cout << "Hist Range [" << histMin[i] << ", " << histMax[i] << "] : " << histWidth[i] << "\n";
        }
        
        double *stdDevVal = new double[numBands];
        unsigned long *nVals2 = new unsigned long[numBands];
        for(int i = 0; i < numBands; ++i)
        {
            stdDevVal[i] = 0;
            nVals2[i] = 0;
            bandHist[i] = new unsigned int[numHistBins];
            for(unsigned int j = 0; j < numHistBins; ++j)
            {
                bandHist[i][j] = 0;
            }
        }
        RSGISCalcImageStdDevPopHist calcImageHistSD = RSGISCalcImageStdDevPopHist(numBands, useNoDataVal, noDataVal, minVal, maxVal, meanVal, stdDevVal, nVals2, histMin, histMax, histWidth, bandHist, numHistBins);
        calcImg = RSGISCalcImage(&calcImageHistSD, "", true);
        calcImg.calcImage(&imgDS, 1);
        
        
        for(int i = 0; i < numBands; ++i)
        {
            //std::cout << "Band " << (i+1) << std::endl;
            //std::cout << "\nVals2 = " << nVals2[i] << std::endl;
            stdDevVal[i] = sqrt(stdDevVal[i] / nVals2[i]);
            //std::cout << "\tStdDev = " << stdDevVal[i] << std::endl;
            
            band = imgDS->GetRasterBand(i+1);
            band->SetMetadataItem( "STATISTICS_STDDEV", textUtils.doubletostring(stdDevVal[i]).c_str(), NULL );
            
            
            band->SetMetadataItem( "STATISTICS_HISTOMIN", textUtils.doubletostring(minVal[i]).c_str(), NULL );
            band->SetMetadataItem( "STATISTICS_HISTOMAX", textUtils.doubletostring(maxVal[i]).c_str(), NULL );
            band->SetMetadataItem( "STATISTICS_HISTONUMBINS", "256", NULL );
            band->SetMetadataItem( "STATISTICS_HISTOBINFUNCTION", histoType[i].c_str(), NULL );
            
            // Calc Mode and Median:
            double modeVal = 0.0;
            double medianVal = 0.0;
            long pxlCount = 0;
            bool foundMedian = false;
            long medianPxl = nVals2[i]/2;
            unsigned long modeBinFreq = 0;
            std::string histBinsStr = "";
            for(int j = 0; j < 256; ++j)
            {
                if(j == 0)
                {
                    modeBinFreq = bandHist[i][j];
                    modeVal = minVal[i] + (j * histWidth[i]);
                }
                else if(bandHist[i][j] >  modeBinFreq)
                {
                    modeBinFreq = bandHist[i][j];
                    modeVal = minVal[i] + (j * histWidth[i]);
                }
                
                if(j == 0)
                {
                    histBinsStr = histBinsStr + textUtils.uInt64bittostring(bandHist[i][j]);
                }
                else
                {
>>>>>>> c841b430
                    histBinsStr = histBinsStr + "|" + textUtils.uInt64bittostring(bandHist[i][j]);
                }
                
                pxlCount = pxlCount + bandHist[i][j];
                
                if((pxlCount > medianPxl) & (!foundMedian))
                {
                    if( labs(pxlCount-medianPxl) > labs((pxlCount-bandHist[i][j])-medianPxl) )
<<<<<<< HEAD
                    {
                        medianVal = minVal[i] + ((j-1) * histWidth[i]);
                    }
                    else
                    {
                        medianVal = minVal[i] + (j * histWidth[i]);
=======
                    {
                        medianVal = minVal[i] + ((j-1) * histWidth[i]);
                    }
                    else
                    {
                        medianVal = minVal[i] + (j * histWidth[i]);
                    }
                    foundMedian = true;
                }
            }
            
            band->SetMetadataItem( "STATISTICS_MODE", textUtils.doubletostring(modeVal).c_str(), NULL );
            band->SetMetadataItem( "STATISTICS_MEDIAN", textUtils.doubletostring(medianVal).c_str(), NULL );
            band->SetMetadataItem( "STATISTICS_HISTOBINVALUES", histBinsStr.c_str(), NULL );
            
            GDALRasterAttributeTable *attTable = imgDS->GetRasterBand( i+1 )->GetDefaultRAT();
            if(attTable == NULL)
            {
                attTable = new GDALDefaultRasterAttributeTable();
            }
            attTable->SetRowCount(256);
            
            unsigned int histoColIdx = this->findColumnIndexOrCreate(attTable, "Histogram", GFT_Real, GFU_PixelCount);
            attTable->ValuesIO(GF_Write, histoColIdx, 0, 256, (int*) bandHist[i]);
        }
        
        if(calcPyramid)
        {
            std::cout << "Calculating Image Pyramids.\n";
            if(decimatFactors.size() == 0)
            {
                int minOverviewDim = 33;
                
                int minDim = imgDS->GetRasterXSize();
                if(imgDS->GetRasterYSize() < minDim)
                {
                    minDim = imgDS->GetRasterYSize();
                }
                
                int nLevels[] = { 4, 8, 16, 32, 64, 128, 256, 512 };
                for(int i = 0; i < 8; i++)
                {
                    if( (minDim/nLevels[i]) > minOverviewDim )
                    {
                        decimatFactors.push_back(nLevels[i]);
>>>>>>> c841b430
                    }
                    foundMedian = true;
                }
            }
            
<<<<<<< HEAD
            band->SetMetadataItem( "STATISTICS_MODE", textUtils.doubletostring(modeVal).c_str(), NULL );
            band->SetMetadataItem( "STATISTICS_MEDIAN", textUtils.doubletostring(medianVal).c_str(), NULL );
            band->SetMetadataItem( "STATISTICS_HISTOBINVALUES", histBinsStr.c_str(), NULL );
            
            GDALRasterAttributeTable *attTable = imgDS->GetRasterBand( i+1 )->GetDefaultRAT();
            if(attTable == NULL)
            {
                attTable = new GDALDefaultRasterAttributeTable();
            }
            attTable->SetRowCount(256);
            
            unsigned int histoColIdx = this->findColumnIndexOrCreate(attTable, "Histogram", GFT_Real, GFU_PixelCount);
            attTable->ValuesIO(GF_Write, histoColIdx, 0, 256, (int*) bandHist[i]);
        }
        
        if(calcPyramid)
        {
            std::cout << "Calculating Image Pyramids.\n";
            if(decimatFactors.size() == 0)
            {
                int minOverviewDim = 33;
                
                int minDim = imgDS->GetRasterXSize();
                if(imgDS->GetRasterYSize() < minDim)
                {
                    minDim = imgDS->GetRasterYSize();
                }
                
                int nLevels[] = { 4, 8, 16, 32, 64, 128, 256, 512 };
                for(int i = 0; i < 8; i++)
                {
                    if( (minDim/nLevels[i]) > minOverviewDim )
                    {
                        decimatFactors.push_back(nLevels[i]);
                    }
                }
=======
            this->addPyramids(imgDS, decimatFactors);
        }
    }
    
    void RSGISPopWithStats::addPyramids(GDALDataset *imgDS, std::vector<int> decimatFactors) throw(rsgis::RSGISImageException)
    {
        int nOverviews = decimatFactors.size();
        
        int nLastProgress = -1;
        imgDS->BuildOverviews("AVERAGE", nOverviews, decimatFactors.data(), 0, NULL,  (GDALProgressFunc)StatsTextProgress, &nLastProgress );
    }
    
    unsigned int RSGISPopWithStats::findColumnIndexOrCreate(GDALRasterAttributeTable *gdalATT, std::string colName, GDALRATFieldType dType, GDALRATFieldUsage dUsage) throw(rsgis::RSGISImageException)
    {
        int numColumns = gdalATT->GetColumnCount();
        bool foundCol = false;
        unsigned int colIdx = 0;
        for(int i = 0; i < numColumns; ++i)
        {
            if(std::string(gdalATT->GetNameOfCol(i)) == colName)
            {
                foundCol = true;
                colIdx = i;
                break;
>>>>>>> c841b430
            }
            
            this->addPyramids(imgDS, decimatFactors);
        }
<<<<<<< HEAD
    }
    
    void RSGISPopWithStats::addPyramids(GDALDataset *imgDS, std::vector<int> decimatFactors) throw(rsgis::RSGISImageException)
    {
        int nOverviews = decimatFactors.size();
        
        int nLastProgress = -1;
        imgDS->BuildOverviews("AVERAGE", nOverviews, decimatFactors.data(), 0, NULL,  (GDALProgressFunc)StatsTextProgress, &nLastProgress );
    }
    
    unsigned int RSGISPopWithStats::findColumnIndexOrCreate(GDALRasterAttributeTable *gdalATT, std::string colName, GDALRATFieldType dType, GDALRATFieldUsage dUsage) throw(rsgis::RSGISImageException)
    {
        int numColumns = gdalATT->GetColumnCount();
        bool foundCol = false;
        unsigned int colIdx = 0;
        for(int i = 0; i < numColumns; ++i)
        {
            if(std::string(gdalATT->GetNameOfCol(i)) == colName)
            {
                foundCol = true;
                colIdx = i;
                break;
            }
        }
=======
>>>>>>> c841b430
        
        if(!foundCol)
        {
            gdalATT->CreateColumn(colName.c_str(), dType, dUsage);
            colIdx = numColumns;
        }
        
        return colIdx;
    }
    
    
    RSGISCalcImageMinMaxMean::RSGISCalcImageMinMaxMean(int numVals, bool useNoData, double noDataVal, double *minVal, double *maxVal, double *sumVal, unsigned long *nVals): RSGISCalcImageValue(0)
    {
        this->numVals = numVals;
        this->useNoData = useNoData;
        this->noDataVal = noDataVal;
        this->minVal = minVal;
        this->maxVal = maxVal;
        this->sumVal = sumVal;
        this->nVals = nVals;
        
        this->first = new bool[numVals];
        for(int i = 0; i < numVals; ++i)
        {
            this->first[i] = true;
        }
        
    }
    
    void RSGISCalcImageMinMaxMean::calcImageValue(float *bandValues, int numBands) throw(RSGISImageCalcException)
    {
        if(numVals != numBands)
        {
            throw RSGISImageCalcException("Number of values and bands are difference; error somewhere.");
        }
        
        for(int i = 0; i < numBands; ++i)
        {
            if(this->useNoData)
            {
                if(bandValues[i] != this->noDataVal)
                {
                    if(first[i])
                    {
                        this->minVal[i] = bandValues[i];
                        this->maxVal[i] = bandValues[i];
                        this->sumVal[i] = bandValues[i];
                        ++this->nVals[i];
                        first[i] = false;
                    }
                    else
                    {
                        if(bandValues[i] < this->minVal[i])
                        {
                            this->minVal[i] = bandValues[i];
                        }
                        else if(bandValues[i] > this->maxVal[i])
                        {
                            this->maxVal[i] = bandValues[i];
                        }
                        this->sumVal[i] += bandValues[i];
                        ++this->nVals[i];
                    }
                }
            }
            else
            {
                if(first[i])
                {
                    this->minVal[i] = bandValues[i];
                    this->maxVal[i] = bandValues[i];
                    this->sumVal[i] = bandValues[i];
                    ++this->nVals[i];
                    first[i] = false;
                }
                else
                {
                    if(bandValues[i] < this->minVal[i])
                    {
                        this->minVal[i] = bandValues[i];
                    }
                    else if(bandValues[i] > this->maxVal[i])
                    {
                        this->maxVal[i] = bandValues[i];
                    }
                    this->sumVal[i] += bandValues[i];
                    ++this->nVals[i];
                }
            }
        }
        
    }
    
    RSGISCalcImageMinMaxMean::~RSGISCalcImageMinMaxMean()
    {
        
    }
    
    
    RSGISCalcImageStdDevPopHist::RSGISCalcImageStdDevPopHist(int numVals, bool useNoData, double noDataVal, double *minVal, double *maxVal, double *meanVal, double *sumVal, unsigned long *nVals, double *histMin, double *histMax, double *histWidth, unsigned int **bandHist, unsigned int numBins): RSGISCalcImageValue(0)
    {
        this->numVals = numVals;
        this->useNoData = useNoData;
        this->noDataVal = noDataVal;
        this->minVal = minVal;
        this->maxVal = maxVal;
        this->meanVal = meanVal;
        this->sumVal = sumVal;
        this->nVals = nVals;
        this->histMin = histMin;
        this->histMax = histMax;
        this->histWidth = histWidth;
        this->bandHist = bandHist;
        this->numBins = numBins;
        
        this->first = new bool[numVals];
        for(int i = 0; i < numVals; ++i)
        {
            this->first[i] = true;
        }
        
    }
    
    void RSGISCalcImageStdDevPopHist::calcImageValue(float *bandValues, int numBands) throw(RSGISImageCalcException)
    {
        if(numVals != numBands)
        {
            throw RSGISImageCalcException("Number of values and bands are difference; error somewhere.");
        }
        
        for(int i = 0; i < numBands; ++i)
        {
            if(this->useNoData)
            {
                if(bandValues[i] != this->noDataVal)
                {
                    if(first[i])
                    {
                        double diff = (bandValues[i] - this->meanVal[i]);
                        this->sumVal[i] = this->sumVal[i] + (diff * diff);
                        ++this->nVals[i];
                        first[i] = false;
                    }
                    else
<<<<<<< HEAD
                    {
                        double diff = (bandValues[i] - this->meanVal[i]);
                        this->sumVal[i] = this->sumVal[i] + (diff * diff);
                        ++this->nVals[i];
                    }
                    
                    unsigned int histIdx = floor(((bandValues[i] - this->minVal[i]) / this->histWidth[i])+0.5);
                    if(histIdx >= this->numBins)
                    {
                        histIdx = (this->numBins-1);
                    }
=======
                    {
                        double diff = (bandValues[i] - this->meanVal[i]);
                        this->sumVal[i] = this->sumVal[i] + (diff * diff);
                        ++this->nVals[i];
                    }
                    
                    unsigned int histIdx = floor(((bandValues[i] - this->minVal[i]) / this->histWidth[i])+0.5);
                    if(histIdx >= this->numBins)
                    {
                        histIdx = (this->numBins-1);
                    }
>>>>>>> c841b430
                    ++bandHist[i][histIdx];
                }
            }
            else
            {
                if(first[i])
                {
                    double diff = (bandValues[i] - this->meanVal[i]);
                    this->sumVal[i] = this->sumVal[i] + (diff * diff);
                    ++this->nVals[i];
                    first[i] = false;
                }
                else
                {
                    double diff = (bandValues[i] - this->meanVal[i]);
                    this->sumVal[i] = this->sumVal[i] + (diff * diff);
                    ++this->nVals[i];
                }
            }
        }
        
    }
    
    RSGISCalcImageStdDevPopHist::~RSGISCalcImageStdDevPopHist()
    {
        
    }
    
}}

<|MERGE_RESOLUTION|>--- conflicted
+++ resolved
@@ -6,11 +6,7 @@
  *  Rewritten 26/06/2016
  *  Copyright 2016 RSGISLib. All rights reserved.
  *  This file is part of RSGISLib.
-<<<<<<< HEAD
- *
-=======
  * 
->>>>>>> c841b430
  *  RSGISLib is free software: you can redistribute it and/or modify
  *  it under the terms of the GNU General Public License as published by
  *  the Free Software Foundation, either version 3 of the License, or
@@ -29,11 +25,7 @@
 #include "RSGISPopWithStats.h"
 
 namespace rsgis { namespace img {
-<<<<<<< HEAD
-    
-=======
 
->>>>>>> c841b430
     
     void RSGISPopWithStats::calcPopStats( GDALDataset *imgDS, bool useNoDataVal, float noDataVal, bool calcPyramid, std::vector<int> decimatFactors ) throw(rsgis::RSGISImageException)
     {
@@ -101,7 +93,6 @@
         double range = 0.0;
         
         for(int i = 0; i < numBands; ++i)
-<<<<<<< HEAD
         {
             GDALDataType dataType = imgDS->GetRasterBand( i+1 )->GetRasterDataType();
             
@@ -208,114 +199,6 @@
                 }
                 else
                 {
-=======
-        {
-            GDALDataType dataType = imgDS->GetRasterBand( i+1 )->GetRasterDataType();
-            
-            histMin[i] = -0.5;
-            histMax[i] = 255.5;
-            histWidth[i] = 1.0;
-            histoType[i] = "direct";
-            
-            if( dataType == GDT_Byte )
-            {
-                histMin[i] = -0.5;
-                histMax[i] = 255.5;
-                histWidth[i] = 1.0;
-                histoType[i] = "direct";
-            }
-            else if( (dataType == GDT_UInt16) | (dataType == GDT_Int16) | (dataType == GDT_UInt32) | (dataType == GDT_Int32))
-            {
-                range = maxVal[i] - minVal[i];
-                
-                if(range < 256)
-                {
-                    histMin[i] = minVal[i]-0.5;
-                    histMax[i] = minVal[i]+256;
-                    histWidth[i] = 1.0;
-                    histoType[i] = "direct";
-                }
-                else
-                {
-                    histWidth[i] = range/256;
-                    histMin[i] = minVal[i] - (histWidth[i]/2);
-                    histMax[i] = maxVal[i] + (histWidth[i]/2);
-                    histoType[i] = "linear";
-                }
-            }
-            else
-            {
-                range = maxVal[i] - minVal[i];
-                histWidth[i] = range/256;
-                histMin[i] = minVal[i] - (histWidth[i]/2);
-                histMax[i] = maxVal[i] + (histWidth[i]/2);
-                histoType[i] = "linear";
-            }
-            
-            //std::cout << "Hist Range [" << histMin[i] << ", " << histMax[i] << "] : " << histWidth[i] << "\n";
-        }
-        
-        double *stdDevVal = new double[numBands];
-        unsigned long *nVals2 = new unsigned long[numBands];
-        for(int i = 0; i < numBands; ++i)
-        {
-            stdDevVal[i] = 0;
-            nVals2[i] = 0;
-            bandHist[i] = new unsigned int[numHistBins];
-            for(unsigned int j = 0; j < numHistBins; ++j)
-            {
-                bandHist[i][j] = 0;
-            }
-        }
-        RSGISCalcImageStdDevPopHist calcImageHistSD = RSGISCalcImageStdDevPopHist(numBands, useNoDataVal, noDataVal, minVal, maxVal, meanVal, stdDevVal, nVals2, histMin, histMax, histWidth, bandHist, numHistBins);
-        calcImg = RSGISCalcImage(&calcImageHistSD, "", true);
-        calcImg.calcImage(&imgDS, 1);
-        
-        
-        for(int i = 0; i < numBands; ++i)
-        {
-            //std::cout << "Band " << (i+1) << std::endl;
-            //std::cout << "\nVals2 = " << nVals2[i] << std::endl;
-            stdDevVal[i] = sqrt(stdDevVal[i] / nVals2[i]);
-            //std::cout << "\tStdDev = " << stdDevVal[i] << std::endl;
-            
-            band = imgDS->GetRasterBand(i+1);
-            band->SetMetadataItem( "STATISTICS_STDDEV", textUtils.doubletostring(stdDevVal[i]).c_str(), NULL );
-            
-            
-            band->SetMetadataItem( "STATISTICS_HISTOMIN", textUtils.doubletostring(minVal[i]).c_str(), NULL );
-            band->SetMetadataItem( "STATISTICS_HISTOMAX", textUtils.doubletostring(maxVal[i]).c_str(), NULL );
-            band->SetMetadataItem( "STATISTICS_HISTONUMBINS", "256", NULL );
-            band->SetMetadataItem( "STATISTICS_HISTOBINFUNCTION", histoType[i].c_str(), NULL );
-            
-            // Calc Mode and Median:
-            double modeVal = 0.0;
-            double medianVal = 0.0;
-            long pxlCount = 0;
-            bool foundMedian = false;
-            long medianPxl = nVals2[i]/2;
-            unsigned long modeBinFreq = 0;
-            std::string histBinsStr = "";
-            for(int j = 0; j < 256; ++j)
-            {
-                if(j == 0)
-                {
-                    modeBinFreq = bandHist[i][j];
-                    modeVal = minVal[i] + (j * histWidth[i]);
-                }
-                else if(bandHist[i][j] >  modeBinFreq)
-                {
-                    modeBinFreq = bandHist[i][j];
-                    modeVal = minVal[i] + (j * histWidth[i]);
-                }
-                
-                if(j == 0)
-                {
-                    histBinsStr = histBinsStr + textUtils.uInt64bittostring(bandHist[i][j]);
-                }
-                else
-                {
->>>>>>> c841b430
                     histBinsStr = histBinsStr + "|" + textUtils.uInt64bittostring(bandHist[i][j]);
                 }
                 
@@ -324,14 +207,6 @@
                 if((pxlCount > medianPxl) & (!foundMedian))
                 {
                     if( labs(pxlCount-medianPxl) > labs((pxlCount-bandHist[i][j])-medianPxl) )
-<<<<<<< HEAD
-                    {
-                        medianVal = minVal[i] + ((j-1) * histWidth[i]);
-                    }
-                    else
-                    {
-                        medianVal = minVal[i] + (j * histWidth[i]);
-=======
                     {
                         medianVal = minVal[i] + ((j-1) * histWidth[i]);
                     }
@@ -377,50 +252,10 @@
                     if( (minDim/nLevels[i]) > minOverviewDim )
                     {
                         decimatFactors.push_back(nLevels[i]);
->>>>>>> c841b430
-                    }
-                    foundMedian = true;
-                }
-            }
-            
-<<<<<<< HEAD
-            band->SetMetadataItem( "STATISTICS_MODE", textUtils.doubletostring(modeVal).c_str(), NULL );
-            band->SetMetadataItem( "STATISTICS_MEDIAN", textUtils.doubletostring(medianVal).c_str(), NULL );
-            band->SetMetadataItem( "STATISTICS_HISTOBINVALUES", histBinsStr.c_str(), NULL );
-            
-            GDALRasterAttributeTable *attTable = imgDS->GetRasterBand( i+1 )->GetDefaultRAT();
-            if(attTable == NULL)
-            {
-                attTable = new GDALDefaultRasterAttributeTable();
-            }
-            attTable->SetRowCount(256);
-            
-            unsigned int histoColIdx = this->findColumnIndexOrCreate(attTable, "Histogram", GFT_Real, GFU_PixelCount);
-            attTable->ValuesIO(GF_Write, histoColIdx, 0, 256, (int*) bandHist[i]);
-        }
-        
-        if(calcPyramid)
-        {
-            std::cout << "Calculating Image Pyramids.\n";
-            if(decimatFactors.size() == 0)
-            {
-                int minOverviewDim = 33;
-                
-                int minDim = imgDS->GetRasterXSize();
-                if(imgDS->GetRasterYSize() < minDim)
-                {
-                    minDim = imgDS->GetRasterYSize();
-                }
-                
-                int nLevels[] = { 4, 8, 16, 32, 64, 128, 256, 512 };
-                for(int i = 0; i < 8; i++)
-                {
-                    if( (minDim/nLevels[i]) > minOverviewDim )
-                    {
-                        decimatFactors.push_back(nLevels[i]);
-                    }
-                }
-=======
+                    }
+                }
+            }
+            
             this->addPyramids(imgDS, decimatFactors);
         }
     }
@@ -445,38 +280,8 @@
                 foundCol = true;
                 colIdx = i;
                 break;
->>>>>>> c841b430
-            }
-            
-            this->addPyramids(imgDS, decimatFactors);
-        }
-<<<<<<< HEAD
-    }
-    
-    void RSGISPopWithStats::addPyramids(GDALDataset *imgDS, std::vector<int> decimatFactors) throw(rsgis::RSGISImageException)
-    {
-        int nOverviews = decimatFactors.size();
-        
-        int nLastProgress = -1;
-        imgDS->BuildOverviews("AVERAGE", nOverviews, decimatFactors.data(), 0, NULL,  (GDALProgressFunc)StatsTextProgress, &nLastProgress );
-    }
-    
-    unsigned int RSGISPopWithStats::findColumnIndexOrCreate(GDALRasterAttributeTable *gdalATT, std::string colName, GDALRATFieldType dType, GDALRATFieldUsage dUsage) throw(rsgis::RSGISImageException)
-    {
-        int numColumns = gdalATT->GetColumnCount();
-        bool foundCol = false;
-        unsigned int colIdx = 0;
-        for(int i = 0; i < numColumns; ++i)
-        {
-            if(std::string(gdalATT->GetNameOfCol(i)) == colName)
-            {
-                foundCol = true;
-                colIdx = i;
-                break;
-            }
-        }
-=======
->>>>>>> c841b430
+            }
+        }
         
         if(!foundCol)
         {
@@ -621,7 +426,6 @@
                         first[i] = false;
                     }
                     else
-<<<<<<< HEAD
                     {
                         double diff = (bandValues[i] - this->meanVal[i]);
                         this->sumVal[i] = this->sumVal[i] + (diff * diff);
@@ -633,19 +437,6 @@
                     {
                         histIdx = (this->numBins-1);
                     }
-=======
-                    {
-                        double diff = (bandValues[i] - this->meanVal[i]);
-                        this->sumVal[i] = this->sumVal[i] + (diff * diff);
-                        ++this->nVals[i];
-                    }
-                    
-                    unsigned int histIdx = floor(((bandValues[i] - this->minVal[i]) / this->histWidth[i])+0.5);
-                    if(histIdx >= this->numBins)
-                    {
-                        histIdx = (this->numBins-1);
-                    }
->>>>>>> c841b430
                     ++bandHist[i][histIdx];
                 }
             }
@@ -675,4 +466,4 @@
     }
     
 }}
-
+ 
