--- conflicted
+++ resolved
@@ -26,24 +26,21 @@
 #include "common/RSGISImageException.h"
 #include "common/RSGISAttributeTableException.h"
 
-<<<<<<< HEAD
-=======
-
 #include "math/RSGIS2DInterpolation.h"
 
->>>>>>> f64c1ae7
 #include "utils/RSGISTextUtils.h"
 
 #include "img/RSGISCalcImage.h"
 
 #include "rastergis/RSGISRasterAttUtils.h"
 #include "rastergis/RSGISExportColumns2Image.h"
+#include "rastergis/RSGISCalcImageStatsAndPyramids.h"
+#include "rastergis/RSGISPopRATWithStats.h"
 
 /*
 #include "rastergis/RSGISRasterAttUtils.h"
 #include "rastergis/RSGISPopRATWithStats.h"
 #include "rastergis/RSGISCalcImageStatsAndPyramids.h"
-/*
 #include "rastergis/RSGISCalcClumpStats.h"
 #include "rastergis/RSGISCalcClusterLocation.h"
 #include "rastergis/RSGISFindClumpCatagoryStats.h"
@@ -96,13 +93,9 @@
             throw RSGISCmdException(e.what());
         }
     }
-<<<<<<< HEAD
-/*
-    void executeCopyRAT(std::string inputImage, std::string clumpsImage)throw(RSGISCmdException) {
-=======
-    */
-    void executeCopyRAT(std::string inputImage, std::string clumpsImage,  int ratBand)throw(RSGISCmdException) {
->>>>>>> f64c1ae7
+
+    void executeCopyRAT(std::string inputImage, std::string clumpsImage,  int ratBand)throw(RSGISCmdException)
+    {
         try
         {
             GDALAllRegister();
