--- conflicted
+++ resolved
@@ -17,7 +17,6 @@
 TYPE_32FLOAT = 9
 TYPE_64FLOAT = 10
 
-<<<<<<< HEAD
 METHOD_SAMPLES = 0
 METHOD_AREA = 1
 METHOD_EQUAL = 2
@@ -48,7 +47,7 @@
 INITCLUSTER_DIAGONAL_FULL_ATTACH = 3
 INITCLUSTER_DIAGONAL_STDDEV_ATTACH = 4
 INITCLUSTER_KPP = 5
-=======
+
 class RSGISPyException(Exception):
 
     def __init__(self, value):
@@ -101,4 +100,3 @@
                 os.rmdir(os.path.join(root, name))
         os.rmdir(dirPath)
         print("Deleted " + dirPath)
->>>>>>> c2a735dc
